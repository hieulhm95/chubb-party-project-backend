--- conflicted
+++ resolved
@@ -42,11 +42,7 @@
 
 app.use('/user', userRouter);
 
-<<<<<<< HEAD
-server.listen(port, hostname, async () => {
-=======
-app.listen(port, async () => {
->>>>>>> 435c3e59
+server.listen(port, async () => {
   bootstrap();
   // Initialize WebSocket
   initWebSocket(server);
